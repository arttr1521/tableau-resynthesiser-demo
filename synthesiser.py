--- conflicted
+++ resolved
@@ -4,6 +4,7 @@
 from bidict import bidict  # Import the bidict library
 from dataclasses import dataclass
 import networkx as nx
+import time
 import time
 
 @dataclass(frozen=True)
@@ -81,6 +82,20 @@
         # Use bidirectional mapping for variables
         self.var_bimap = bidict()  # Maps variable indices to Variable objects and vice versa
         self.next_var_index = 1  # Keeps track of the next available SAT variable index
+
+        # Tracking Variables and Clauses
+        self.var_counter = {
+            "state": 0,
+            "op": 0,
+            "monitor": 0,
+            "aux": 0,
+        }
+        self.clause_counter = {
+            "initial": 0,
+            "transition": 0,
+            "gate_constraint": 0,
+            "monitor": 0,
+        }  
 
         # Tracking Variables and Clauses
         self.var_counter = {
@@ -212,6 +227,7 @@
             self.var_bimap[self.next_var_index] = variable
             self.next_var_index += 1
             self.var_counter[type] += 1
+            self.var_counter[type] += 1
         return self.var_bimap.inverse[variable]
 
     def id2var(self, id: int):
@@ -227,6 +243,23 @@
         if id not in self.var_bimap:
             raise ValueError(f"Variable {id} not found in mapping.")
         return self.var_bimap[id]
+
+    def get_all_op_ids(self):
+        """
+        Retrieves all SAT variable IDs corresponding to operation variables.
+        
+        Returns:
+            List[int]: A list of SAT variable IDs for all operation variables.
+        """
+        op_ids = []
+
+        # Iterate over the bidirectional variable map
+        for var_id, variable in self.var_bimap.items():
+            if isinstance(variable, Variable) and variable.var_type == "op":
+                op_ids.append(var_id)
+
+        return op_ids    
+    
 
     def get_all_op_ids(self):
         """
@@ -300,7 +333,7 @@
 
         # Map the variable to a SAT variable index
         return self.var2id(variable, var_type)
-    
+
     def add_clause(self, clause, type):
         """
         Adds a single clause directly to the SAT solver and stores it for debugging.
@@ -347,8 +380,6 @@
             )
             print(f"Clause {i + 1}: ({formatted_clause})")
     
-<<<<<<< HEAD
-=======
     def print_wcnf(self):
         """
         Prints the WCNF formula stored in self.wcnf.
@@ -375,7 +406,6 @@
         else:
             print("No soft clauses available.")
     
->>>>>>> 54fe9630
     def save_cnf_to_file(self, filename = 'out.cnf'):
         """
         Saves the CNF formula (self.cnf) into a DIMACS CNF file.
@@ -691,19 +721,11 @@
             self.add_clause([property_var], "monitor")  # Assert P is true
         else:
             self.add_clause([-property_var], "monitor")  # Assert P is false
-<<<<<<< HEAD
 
     def set_phases(self, var_ids, value=False):
         """
         Sets the preferred polarity (phases) of SAT variables before solving.
 
-=======
-
-    def set_phases(self, var_ids, value=False):
-        """
-        Sets the preferred polarity (phases) of SAT variables before solving.
-
->>>>>>> 54fe9630
         Parameters:
             var_ids (List[int]): List of SAT variable IDs to set phases for.
             value (bool): If True, set phases to positive values (prefer True).
@@ -970,11 +992,16 @@
                 self.add_clause([alo, -Z_var], "monitor")  # alo ∨ ¬Z_i
 
             # Define "at most one Z_i" (amo) with pairwise constraints and exclude clauses
-<<<<<<< HEAD
             # for i in range(len(Z_vars)):
             #     for j in range(i + 1, len(Z_vars)):
             #         # ¬amo ∨ ¬Z_i ∨ ¬Z_j
             #         self.add_clause([-amo, -Z_vars[i], -Z_vars[j]], "monitor")
+            # for exclude_idx in range(len(Z_vars)):
+            #     clause = [amo]  # Start with amo
+            #     for include_idx in range(len(Z_vars)):
+            #         if include_idx != exclude_idx:
+            #             clause.append(Z_vars[include_idx])  # Add all other Z_vars
+            #     self.add_clause(clause, "monitor")
 
             # Sequential encoding: introduce auxiliary variables seq_1, seq_2, ..., seq_{n-1}
             if len(Z_vars) > 1:
@@ -1009,19 +1036,6 @@
                 self.add_clause([amo, E], "monitor")       # (amo or E)
                 self.add_clause([-amo, -E], "monitor")       # (not amo or not E)
 
-=======
-            for i in range(len(Z_vars)):
-                for j in range(i + 1, len(Z_vars)):
-                    # ¬amo ∨ ¬Z_i ∨ ¬Z_j
-                    self.add_clause([-amo, -Z_vars[i], -Z_vars[j]], "monitor")
-
-            for exclude_idx in range(len(Z_vars)):
-                clause = [amo]  # Start with amo
-                for include_idx in range(len(Z_vars)):
-                    if include_idx != exclude_idx:
-                        clause.append(Z_vars[include_idx])  # Add all other Z_vars
-                self.add_clause(clause, "monitor")
->>>>>>> 54fe9630
 
             # Define all X_i are false (axf)
             for X_var in X_vars:
@@ -1221,15 +1235,9 @@
 
         # Debug
         # self.save_cnf_to_file()
-<<<<<<< HEAD
         # self.print_graph()
         # self.print_statistics()
         # self.print_clauses(detail=True)
-=======
-        self.print_graph()
-        self.print_statistics()
-        self.print_clauses(detail=True)
->>>>>>> 54fe9630
         
         op_ids = self.get_all_op_ids()
         self.set_phases(op_ids, False)
@@ -1266,10 +1274,7 @@
                 end_time = time.time()  # End timing
                 elapsed_time = end_time - start_time
                 print(f"✅ Solution found at timeframe {i}. Time taken: {elapsed_time:.4f} seconds.")
-<<<<<<< HEAD
-=======
                 self.assertProperty(i, True)
->>>>>>> 54fe9630
                 self.save_result(i)  # Save counterexample if SAT
                 return
 
