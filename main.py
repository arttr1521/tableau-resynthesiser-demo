--- conflicted
+++ resolved
@@ -4,6 +4,8 @@
 
 def generate_random_tableau(num_qubits, num_rotations, seed=None):
     """
+    Generates a random tableau for testing with an optional fixed random seed,
+    ensuring that no column is entirely zero.
     Generates a random tableau for testing with an optional fixed random seed,
     ensuring that no column is entirely zero.
 
@@ -18,11 +20,19 @@
     if seed is not None:
         random.seed(seed)  # Set the random seed for reproducibility
 
+
     rows = 2 * num_qubits  # Tableau has 2N rows
     cols = num_rotations   # Tableau has M columns
 
     # Generate a 2N x M tableau with random 0s and 1s
     tableau = [[random.randint(0, 1) for _ in range(cols)] for _ in range(rows)]
+
+    # Ensure that no column is all zeros
+    for col in range(cols):
+        if all(tableau[row][col] == 0 for row in range(rows)):  
+            # Pick a random row and set it to 1
+            random_row = random.randint(0, rows - 1)
+            tableau[random_row][col] = 1
 
     # Ensure that no column is all zeros
     for col in range(cols):
@@ -41,11 +51,7 @@
 
     # Initialize the tableau_resynthesis object
     resynthesizer = tableau_resynthesis(tableau)
-<<<<<<< HEAD
     resynthesizer.setMaxDepth(10)
-=======
-    resynthesizer.setMaxDepth(12)
->>>>>>> 54fe9630
     resynthesizer.UBMC()
 
     resynthesizer.print_graph()
@@ -64,20 +70,12 @@
     # resynthesizer.print_result(style="cex")
     resynthesizer.print_result(style="detail")
 
-<<<<<<< HEAD
-=======
-    resynthesizer.optimize_result()
-    # resynthesizer.print_optimize_result()
-    # resynthesizer.print_wcnf()
-    resynthesizer.print_detail(solver="maxsat")
->>>>>>> 54fe9630
 
 
 # Call the test function
 if __name__ == "__main__":
     
     # # Define a simple tableau for testing
-<<<<<<< HEAD
     # tableau = [
     #     [1, 0, 0, 1],
     #     [1, 0, 1, 0],
@@ -89,21 +87,6 @@
     
     # Define a random tableau for testing
     tableau = generate_random_tableau(4, 6, seed=25)
-=======
-    tableau = [
-        [1, 0, 0, 1],
-        [1, 0, 1, 0],
-        [1, 0, 1, 0],
-        [1, 1, 0, 0],
-        [1, 0, 0, 0],
-        [0, 1, 0, 1],
-        [0, 0, 1, 1],
-        [0, 1, 0, 1]    
-    ]
-    
-    # Define a random tableau for testing
-    # tableau = generate_random_tableau(4, 6, seed=25)
->>>>>>> 54fe9630
 
     print("Input tableau is: ")
     for row in tableau:
